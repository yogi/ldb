--- conflicted
+++ resolved
@@ -1,17 +1,12 @@
 # LDB
 
-<<<<<<< HEAD
-This is an experimental datastore that was developed as part of the Big-O 
-=======
 This is an experimental datastore which was developed as part of the Big-O 
->>>>>>> 7845cdd3
 competition at [Sahaj Software](https://twitter.com/SahajSoftware) - 
 here is the [problem statement](https://bit.ly/3jokUIa).
 
 I referred to this [LevelDB description](https://github.com/google/leveldb/blob/main/doc/impl.md)
 to understand it's concepts.
 
-<<<<<<< HEAD
 LDB implements:
 * Set, Get (Note: Delete not implemented) 
 * WriteAheadLog
@@ -34,18 +29,12 @@
 ##### Run load tests 
 Install [wrk](https://github.com/wg/wrk)
 
-=======
 ##### To run:
 `$ mvn compile exec:java -Dexec.mainClass="app.App"`
 
 ##### Run load tests (install [wrk](https://github.com/wg/wrk)):
->>>>>>> 7845cdd3
 ###### writes:
 `$ wrk -t4 -c100 -d10m -s put.lua http://localhost:8080/ --latency -- fixedSeed 1000000000`
 
 ###### reads:
 ` wrk -t4 -c100 -d10m -s get.lua http://localhost:8080/ --latency -- fixedSeed 1000000000`
-
-
-
-
